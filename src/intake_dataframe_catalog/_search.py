--- conflicted
+++ resolved
@@ -63,11 +63,8 @@
     -------
     dataframe: :py:class:`~pandas.DataFrame`
             A new dataframe with the entries satisfying the query criteria.
-<<<<<<< HEAD
-=======
 
     @TODO: Cleanup & refactoring needed.
->>>>>>> 1249f0cb
     """
     if not query:
         return df
@@ -215,7 +212,6 @@
         )
 
         lf = lf.filter(pl.col(f"{colname}_matches").is_not_null())
-<<<<<<< HEAD
 
     tmp_cols = [f"{colname}_matches" for colname in query.keys()]
     return lf, tmp_cols
@@ -250,42 +246,6 @@
     else:
         namelist_lf = lf
 
-=======
-
-    tmp_cols = [f"{colname}_matches" for colname in query.keys()]
-    return lf, tmp_cols
-
-
-def _filter_iter_qcols_on_name(
-    lf: pl.LazyFrame,
-    query: dict[str, Any],
-    name_column: str,
-    agg_cols: set[str],
-    iterable_qcols: set[str],
-    group_on_names: bool,
-    /,
-) -> pl.LazyFrame:
-    """
-    Takes a lazyframe and filters it to only those names that match all
-    elements in the query for the specified iterable query columns. Positional
-    -only arguments - internal use only.
-
-    Only ever called if require_all is True.
-    """
-    if group_on_names:
-        # Group by name_column and aggregate the other columns into lists
-        # first in this instance. Essentially the opposite of the previous
-        # group_by("index") operation.
-        namelist_lf = lf.group_by(name_column).agg(
-            [
-                pl.col(col).explode().flatten().unique(maintain_order=True)
-                for col in agg_cols
-            ]
-        )
-    else:
-        namelist_lf = lf
-
->>>>>>> 1249f0cb
     namelist = (
         namelist_lf.filter(
             [
