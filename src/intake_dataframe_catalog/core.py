# Copyright 2023 ACCESS-NRI and contributors. See the top-level COPYRIGHT file for details.
# SPDX-License-Identifier: Apache-2.0

import ast
import warnings
from io import UnsupportedOperation
<<<<<<< HEAD
from typing import Any, Optional
=======
from pathlib import PosixPath
>>>>>>> fa39534b

import fsspec
import intake
import pandas as pd
import tlz
import yaml
from intake.catalog import Catalog
from intake.catalog.local import LocalCatalogEntry

from . import __version__
from ._display import display_options as _display_opts
from ._search import search


def _posixpath_constructor(
    loader: yaml.Loader, node: yaml.nodes.SequenceNode
) -> PosixPath:
    """
    Allows us to represent a path within a yaml file as a path object, not just a string.
    Necessitated by changes to access-nri-intake-catalog passing around path objects, not
    raw strings representing these paths.
    """
    value = loader.construct_sequence(node, deep=True)
    return PosixPath(*value)


yaml.SafeLoader.add_constructor(
    "tag:yaml.org,2002:python/object/apply:pathlib.PosixPath", _posixpath_constructor
)


class DfFileCatalogError(Exception):
    pass


class DfFileCatalog(Catalog):
    """
    A table of intake sources and associated metadata.
    """

    version = __version__
    container = "catalog"
    partition_access = None
    name = "dataframe_catalog"

    def __init__(
        self,
        path: Optional[str] = None,
        yaml_column: str = "yaml",
        name_column: str = "name",
        mode: str = "r",
        columns_with_iterables: Optional[list[str]] = None,
        storage_options: Optional[dict[str, Any]] = None,
        read_kwargs: Optional[dict[str, Any]] = None,
        **intake_kwargs: Any,
    ):
        """
        Initialise a DfFileCatalog.

        Parameters
        ----------
        path: str
            Path to the dataframe catalog file.
        yaml_column: str, optional
            Name of the column in the dataframe catalog file containing intake yaml descriptions of the
            intake sources.
        name_column: str, optional
            Name of the column in the dataframe catalog file containing the names of the intake sources.
        mode: str, optional
            The access mode. Options are:
            - `r` for read-only; no data can be modified.
            - `w` for write; a new file is created, an existing file with the same name is deleted.
            - `x` for write, but fail if an existing file with the same name already exists.
            - `a` and `r+` for update; an existing file is opened for reading and writing.
        columns_with_iterables: list of str, optional
            A list of columns in the dataframe catalog file containing iterables. Values in columns specified
            here will be converted with `ast.literal_eval` when pandas :py:func:`~pandas.read_csv` is called
            (i.e., this is a shortcut to passing converters to `read_kwargs`).
        storage_options: dict, optional
            Any parameters that need to be passed to the remote data backend, such as credentials.
        read_kwargs: dict, optional
            Additional keyword arguments passed to pands :py:func:`~pandas.read_csv` when reading from
            the DFFileCatalog.
        intake_kwargs: dict, optional
            Additional keyword arguments to pass to the intake :py:class:`~intake.catalog.Catalog` base class.
        """

        self.path = path
        self.yaml_column = yaml_column
        self.name_column = name_column
        self.mode = mode
        self._columns_with_iterables = columns_with_iterables
        self.storage_options = storage_options or {}
        self._intake_kwargs = intake_kwargs or {}

        read_kwargs = read_kwargs.copy() if read_kwargs else {}
        if self._columns_with_iterables:
            converter = ast.literal_eval
            read_kwargs.setdefault("converters", {})
            for col in self._columns_with_iterables:
                if read_kwargs["converters"].setdefault(col, converter) != converter:
                    raise ValueError(
                        f"Cannot provide converter for '{col}' via `read_kwargs` when '{col}' is also specified "
                        "in `columns_with_iterables`."
                    )
        self._read_kwargs = read_kwargs

        self._entries: dict = {}
        self._df = pd.DataFrame(columns=[self.name_column, self.yaml_column])
        self._df_summary: Optional[pd.DataFrame] = None
        self._previous_search_query: Optional[dict[str, Any]] = None

        self._allow_write = False
        self._try_overwrite = False
        if self.mode in ["w", "x"]:
            self._try_overwrite = True
        if self.mode in ["w", "x", "a", "r+"]:
            self._allow_write = True

        super().__init__(storage_options=self.storage_options, **self._intake_kwargs)

    def _load(self) -> None:
        """
        Load the dataframe catalog from file.
        """
        if self.path:
            if self._try_overwrite:
                with fsspec.open(
                    self.path, mode=self.mode, **self.storage_options
                ) as fobj:
                    pass
                    # self._df.to_csv(fobj)
            else:
                with fsspec.open(self.path, **self.storage_options) as fobj:
                    self._df = pd.read_csv(fobj, **self._read_kwargs)
                if self.yaml_column not in self.df.columns:
                    raise DfFileCatalogError(
                        f"'{self.yaml_column}' is not a column in the dataframe catalog. Please provide "
                        "the name of the column containing the intake source YAML descriptions via "
                        "argument `yaml_column`."
                    )
                if self.name_column not in self.df.columns:
                    raise DfFileCatalogError(
                        f"'{self.name_column}' is not a column in the dataframe catalog. Please provide "
                        "the name of the column containing the intake source names via argument "
                        "`name_column`."
                    )

    def __len__(self) -> int:
        return len(self.keys())

    def __contains__(self, key: str) -> bool:
        # Base Catalog class loads all entries via _get_entries, so implement it differently
        try:
            self[key]
        except KeyError:
            return False
        else:
            return True

    def __getitem__(self, key: str) -> intake.DataSource:
        try:
            return self._entries[key]
        except KeyError as e:
            if key in self.keys():
                yamls = list(
                    self.df.loc[self.df[self.name_column] == key, self.yaml_column]
                )
                yaml_text = yamls[0]
                # If there are multiple entries with the same name, make sure they all point to
                # the same catalog
                if len(yamls) > 1:
                    assert all(y == yaml_text for y in yamls)

                self._entries[key] = LocalCatalogEntry(
                    name=key, **yaml.safe_load(yaml_text)["sources"][key]
                ).get()
                return self._entries[key]
            raise KeyError(
                f"key='{key}' not found in catalog. You can access the list of valid source keys via the .keys() method."
            ) from e

    def __repr__(self) -> str:
        return (
            f"<{self.name or 'Intake dataframe'} catalog with {len(self)} source(s) across "
            f"{len(self.df)} rows>"
        )

    def _repr_html_(self) -> str:
        """
        Return an html summary for the dataframe catalog object. Mainly for IPython notebook.
        """

        text = f"<div style='max-height: 300px; overflow: auto; width: fit-content'>{self.df_summary._repr_html_()}</div>"  # type: ignore

        return (
            f"<p><strong>{self.name or 'Intake dataframe'} catalog with {len(self)} source(s) across "
            f"{len(self.df)} rows</strong>:</p> {text}"
        )

    def _ipython_display_(self):
        """
        Display the dataframe catalog object as a rich object in an IPython session.
        """
        if _display_opts.is_notebook:
            from IPython.display import HTML, display

            contents = self._repr_html_()
            display(HTML(contents))
        else:
            print(self)

    def keys(self) -> list[str]:
        """
        Return a list of keys for the dataframe catalog entries (sources).
        """
        return self.unique()[self.name_column]

    def _get_entries(self) -> dict[str, intake.DataSource]:
        """
        Make sure all entries are in self._entries. Entries are created just-in-time so we need to make sure to
        create entries missing from self._entries.

        Returns
        -------
        entries: dict
            Dictionary of all available entries (sources) in the dataframe catalog.
        """

        missing = set(self.keys()) - set(self._entries.keys())
        for key in missing:
            _ = self[key]

        return self._entries

    def _unique(self) -> dict:
        if self._df.empty:
            return {col: [] for col in self.columns}
        else:
            return self.df.apply(
                lambda x: list(_find_unique(x, self.columns_with_iterables)),
                result_type="reduce",
            ).to_dict()

    def unique(self) -> pd.Series:
        """
        Return a series of unique values for each column in the dataframe catalog, excluding the
        yaml description column.
        """
        return pd.Series(self._unique()).drop(self.yaml_column)

    def nunique(self) -> pd.Series:
        """
        Return a series of the number of unique values for each column in the dataframe catalog,
        excluding the yaml description column.
        """
        return pd.Series(tlz.valmap(len, self._unique())).drop(self.yaml_column)

    def add(
        self,
        source: intake.DataSource,
        metadata: Optional[dict[str, Any]] = None,
        overwrite: bool = False,
    ) -> None:
        """
        Add an intake source to the dataframe catalog.

        Parameters
        ----------
        source: object
            An intake source object with a .yaml() method.
        metadata: dict, optional
            Dictionary of metadata associated with the intake source. If an entry is provided
            corresponding to the 'name_column', the source name will be overwritten with this value.
            Otherwise the corresponding 'name_column' entry is taken from the intake source name if
            it exists, failing otherwise.
        overwrite: bool, optional
            If True, overwrite all existing entries in the dataframe catalog with name_column entries
            that match the name of this source. Otherwise the entry is appended to the dataframe catalog.

        Raises
        ------
        DfFileCatalogError
            If the source cannot be added to the dataframe catalog.
        """

        metadata = metadata or {}
        metadata_keys = list(metadata.keys())

        if self.name_column in metadata:
            source.name = metadata[self.name_column]
        else:
            if source.name:
                metadata[self.name_column] = source.name
            else:
                raise DfFileCatalogError(
                    "Cannot add an unnamed source to the dataframe catalog. Either set the name attribute "
                    "on the source being add or provide an entry in the input argument 'metadata' "
                    "corresponding to the 'name_column' of the dataframe catalog."
                )
        metadata[self.yaml_column] = source.yaml()

        row = pd.DataFrame({k: "" for k in metadata.keys()}, index=[0])
        row.iloc[0] = pd.Series(metadata)

        if self._df.empty:
            self._df = row
        else:
            # Check that new entries contain iterables when they should
            entry_iterable_columns = _columns_with_iterables(row)
            if entry_iterable_columns != self.columns_with_iterables:
                missing_iterable_cols = set(self.columns_with_iterables) - set(
                    entry_iterable_columns
                )
                unexpected_iterable_cols = set(entry_iterable_columns) - set(
                    self.columns_with_iterables
                )

                if missing_iterable_cols:
                    err_msg = (
                        f"Expected iterable metadata columns: {list(self.columns_with_iterables)}. "
                        f"Unable to add entry with iterable metadata columns '{list(entry_iterable_columns)}' to dataframe catalog: "
                        f"columns {list(missing_iterable_cols)} must be iterable to ensure metadata entries are consistent."
                    )
                elif unexpected_iterable_cols:
                    err_msg = (
                        f"Expected iterable metadata columns: {list(self.columns_with_iterables)}. "
                        f"Unable to add entry with metadata columns '{list(entry_iterable_columns)}' to dataframe catalog: "
                        f"columns {list(unexpected_iterable_cols)} must not be iterable to ensure metadata entries are consistent."
                    )

                raise DfFileCatalogError(err_msg)

            if set(self.columns) == set(row.columns):
                if (
                    metadata[self.name_column] in self.df[self.name_column].unique()
                ) and overwrite:
                    self.remove(entry=metadata[self.name_column])

                self._df = pd.concat([self._df, row], ignore_index=True)
            else:
                metadata_columns = self.columns
                metadata_columns.remove(self.name_column)
                metadata_columns.remove(self.yaml_column)
                raise DfFileCatalogError(
                    "metadata must include the following keys to be added to this dataframe catalog: "
                    f"{metadata_columns}. You passed a dictionary with the following keys: {metadata_keys}."
                )

        # Force recompute df_summary
        self._df_summary = None

    def remove(self, entry: str) -> None:
        """
        Remove an intake source from the dataframe catalog.

        Parameters
        ----------
        entry: str
            The corresponding 'name_column' entry for the source to remove.
        """

        if entry in self.df[self.name_column].unique():
            self._df.drop(
                self._df[self._df[self.name_column] == entry].index,
                inplace=True,
            )
        else:
            raise ValueError(
                f"'{entry}' is not an entry in the '{self.name_column}' column of the dataframe catalog."
            )

        # Drop metadata columns if there are no entries
        if self._df.empty:
            self._df = self._df[[self.name_column, self.yaml_column]]

        # Force recompute df_summary
        self._df_summary = None

    def search(self, require_all: bool = False, **query: Any) -> "DfFileCatalog":
        """
        Search for sources in the dataframe catalog. Multiple columns can be queried simultaneously
        by passing multiple queries. Only sources that satisfy all column queries are returned.
        Additionally, multiple values within a column can be queried by passing a list of values to
        query on. By default, a column query is considered to match if any of the values are found
        in the corresponding source metadata (see the `require_all` argument).

        Parameters
        ----------
        query: dict, optional
            A dictionary of query parameters to execute against the dataframe catalog of the form
            {column_name: value[s]}.
        require_all : bool, optional
            If True, returned sources satisfy all the query criteria. For example, a query of
            `variable = ["a", "b"]` with `require_all = True` will return only sources that
            contain _both_ variables "a" and "b".

        Returns
        -------
        catalog: :py:class:`~intake_dataframe_catalog.core.DfFileCatalog`
            A new dataframe catalog with the entries satisfying the query criteria.
        """
        columns = self.columns

        for key in query.keys():
            if key not in columns:
                raise ValueError(f"Column '{key}' not in columns {columns}")
            if not isinstance(query[key], list):
                query[key] = [query[key]]

        results = search(
            df=self.df,
            query=query,
            columns_with_iterables=self.columns_with_iterables,
            name_column=self.name_column,
            require_all=require_all,
        )

        cat = self.__class__(
            yaml_column=self.yaml_column,
            name_column=self.name_column,
            mode=self.mode,
            columns_with_iterables=self.columns_with_iterables,
            storage_options=self.storage_options,
            read_kwargs=self._read_kwargs,
            **self._intake_kwargs,
        )
        cat.path = self.path
        cat._df = results
        cat._previous_search_query = query

        return cat

    def save(
        self,
        path: Optional[str] = None,
        **kwargs: dict[str, Any],
    ) -> None:
        """
        Save the dataframe catalog to a file.

        Parameters
        ----------
        path : str or None, optional
            Location to save the catalog. If None, the path specified at initialisation
            of the catalog is used.
        kwargs: dict, optional
            Additional keyword arguments passed to pandas :py:func:`~pandas.DataFrame.to_csv`.
        """

        save_path = path if path else self.path

        if self._allow_write:
            mapper = fsspec.get_mapper(
                f"{save_path}", storage_options=self.storage_options
            )
            fs = mapper.fs
            fname = fs.unstrip_protocol(save_path)

            csv_kwargs: dict[str, Any] = {"index": False}
            csv_kwargs.update(kwargs.copy() or {})

            with fs.open(fname, "wb") as fobj:
                self.df.to_csv(fobj, **csv_kwargs)
        else:
            raise UnsupportedOperation(
                f"Cannot save catalog initialised with mode='{self.mode}'"
            )

    serialize = save

    def to_source_dict(
        self, pass_query: bool = False, **kwargs: dict[str, Any]
    ) -> dict[str, Any]:
        """
        Load dataframe catalog entries into a dictionary of intake sources.

        Parameters
        ----------
        pass_query: boolean, optional
            If True, blindly pass the most recent query provided to `self.search` on to the `.search` method of the
            source(s). An exception is thrown if the source does not have a `.search` method, or if a method exists
            that does not support dictionary queries of the type provided to `self.search`.
        kwargs: dict
            Arguments/user parameters to use for opening the sources. For example, many intake drivers support
            a `storage_options` argument with parameters to be passed to the backend file-system. Note, this function
            passes the same kwargs to all sources in the dataframe catalog. To pass different kwargs to different
            sources, load each source using it's key (name), e.g. `cat["<source_name>"](**kwargs)`.

        Returns
        -------
        sources: dict
            A dictionary of intake sources.
        """

        if not self.keys():
            warnings.warn(
                "There are no sources to open. Returning an empty dictionary.",
                UserWarning,
                stacklevel=2,
            )

        sources = {key: source(**kwargs) for key, source in self.items()}

        if pass_query:
            if self._previous_search_query:
                sources_searched = {}
                for key, source in sources.items():
                    if not hasattr(source, "search"):
                        raise DfFileCatalogError(
                            f"The source '{key}' ({source.classname}) does not have a `.search` method and so cannot "
                            "be loaded with `pass_query = True`."
                        )
                    else:
                        # Try to pass each query sequentially
                        for col, val in self._previous_search_query.items():
                            try:
                                source = source.search(**{col: val})
                            except TypeError:
                                raise DfFileCatalogError(
                                    f"The source '{key}' ({source.classname}) has a `.search` method with a different "
                                    "API than `self.search` and so cannot be loaded with `pass_query = True`."
                                )
                            except Exception:
                                # Only warn here so that valid queries can still be applied
                                warnings.warn(
                                    f"Unable to pass query on '{col}' on to source '{key}' so this query is being "
                                    f"skipped. This is usually because '{col}' is not a valid query key in the source. "
                                    f"For example, if the source is an intake-esm datastore, the column '{col}' may "
                                    "not exist or may be called something else.",
                                    UserWarning,
                                    stacklevel=2,
                                )

                    sources_searched[key] = source
                sources = sources_searched
            else:
                raise DfFileCatalogError(
                    "No previous queries exist to pass on to source(s)"
                )

        return sources

    def to_source(
        self, pass_query: bool = False, **kwargs: dict[str, Any]
    ) -> intake.DataSource:
        """
        Load intake source. This is only possible if there is only one remaining source in the dataframe
        catalog.

        Parameters
        ----------
        pass_query: boolean, optional
            If True, blindly pass the most recent query provided to `self.search` on to the `.search` method of the
            source. An exception is thrown if the source does not have a `.search` method, or if a method exists
            that does not support dictionary queries of the type provided to `self.search`.
        kwargs: dict
            Arguments/user parameters to use for opening the intake source. For example, many intake drivers support
            a `storage_options` argument with parameters to be passed to the backend file-system.`.

        Returns
        -------
        source: :py:class:`intake.DataSource`
            A dictionary of sources.
        """

        if len(self) == 1:
            res = self.to_source_dict(pass_query, **kwargs)
            _, source = res.popitem()
            return source
        else:
            raise ValueError(
                f"Expected exactly one source, received {len(self)}. Please refine your search or use "
                "`.to_source_dict()`."
            )

    @property
    def df(self) -> pd.DataFrame:
        """
        Return a pandas :py:class:`~pandas.DataFrame` representation of the dataframe catalog. This property is
        mostly for internal use. Users may find the `df_summary` property more useful.
        """
        return self._df

    @property
    def columns(self) -> list[str]:
        """
        Return a list of the columns in the dataframe catalog.
        """
        return self.df.columns.tolist()

    @property
    def columns_with_iterables(self) -> list[str]:
        """
        Return a list of the columns in the dataframe catalog that have iterables.
        """

        if self._columns_with_iterables is None:
            if self._df.empty:
                return list()

            self._columns_with_iterables = _columns_with_iterables(
                self._df, sample=True
            )

        return self._columns_with_iterables

    @property
    def df_summary(self) -> pd.DataFrame:
        """
        Return a pandas :py:class:`~pandas.DataFrame` summary of unique entries in dataframe catalog.
        """

        if self._df.empty:
            self._df_summary = self.df.set_index(self.name_column).drop(
                columns=self.yaml_column
            )
        elif self._df_summary is None:
            self._df_summary = self.df.groupby(self.name_column).agg(
                {
                    col: lambda x: _find_unique(x, self.columns_with_iterables)
                    for col in self.df.columns.drop(
                        [self.name_column, self.yaml_column]
                    )
                },
            )

        return self._df_summary


def _find_unique(series: pd.Series, columns_with_iterables: list[str]) -> set[str]:
    """
    Return a set of unique values in a series
    """
    values = series.dropna()
    if series.name in columns_with_iterables:
        values = tlz.concat(values)
    return set(values)


def _columns_with_iterables(df: pd.DataFrame, sample: bool = False) -> list[str]:
    """
    Return a list of the columns in the provided pandas dataframe/series that have iterables.
    Stolen from https://github.com/intake/intake-esm/blob/main/intake_esm/cat.py#L277
    """

    _df = df.sample(20, replace=True) if sample else df

    has_iterables = _df.map(type).isin([list, tuple, set]).any().to_dict()

    return [col for col, check in has_iterables.items() if check]<|MERGE_RESOLUTION|>--- conflicted
+++ resolved
@@ -4,11 +4,7 @@
 import ast
 import warnings
 from io import UnsupportedOperation
-<<<<<<< HEAD
 from typing import Any, Optional
-=======
-from pathlib import PosixPath
->>>>>>> fa39534b
 
 import fsspec
 import intake
